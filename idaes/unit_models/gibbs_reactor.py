--- conflicted
+++ resolved
@@ -16,7 +16,7 @@
 from __future__ import division
 
 # Import Pyomo libraries
-from pyomo.environ import Reals,  Var
+from pyomo.environ import Reals, Var
 from pyomo.common.config import ConfigBlock, ConfigValue, In
 
 # Import IDAES cores
@@ -157,12 +157,6 @@
 
         # Add performance equations
         add_object_reference(self,
-<<<<<<< HEAD
-=======
-                             "phase_list_ref",
-                             self.control_volume.phase_list_ref)
-        add_object_reference(self,
->>>>>>> a642cb19
                              "element_list_ref",
                              self.control_volume.element_list_ref)
 
@@ -177,13 +171,8 @@
         # Use RT*lagrange as the Lagrangian multiple such that lagrange is in
         # a similar order of magnitude as log(Yi)
 
-<<<<<<< HEAD
-        @self.Constraint(self.time_ref,
+        @self.Constraint(self.flowsheet().config.time,
                          self.config.property_package.phase_list,
-=======
-        @self.Constraint(self.flowsheet().config.time,
-                         self.phase_list_ref,
->>>>>>> a642cb19
                          self.config.property_package.component_list,
                          doc="Gibbs energy minimisation constraint")
         def gibbs_minimization(b, t, p, j):

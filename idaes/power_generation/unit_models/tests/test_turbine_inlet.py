--- conflicted
+++ resolved
@@ -70,11 +70,8 @@
     eq_cons = activated_equalities_generator(build_turbine)
     for c in eq_cons:
         assert(abs(c.body() - c.lower) < 1e-4)
-<<<<<<< HEAD
-    # inlet was't fixed and still shouldn't be
+
     assert degrees_of_freedom(build_turbine) == 3
-=======
-    assert(degrees_of_freedom(m)==3) #inlet was't fixed and still shouldn't be
 
 
 @pytest.mark.skipif(not prop_available, reason="IAPWS not available")
@@ -103,7 +100,6 @@
     m.display()
 
     assert(degrees_of_freedom(m)==0)
->>>>>>> 9c84a52d
 
 
 @pytest.mark.skipif(not prop_available, reason="IAPWS not available")

--- conflicted
+++ resolved
@@ -103,10 +103,7 @@
     m.fs.turb.inlet.fix()
     solver.solve(m)
     assert m.fs.turb.ratioP[0].value == pytest.approx(0.6)
-<<<<<<< HEAD
 
-=======
->>>>>>> 9c84a52d
     assert degrees_of_freedom(m)==0
 
 

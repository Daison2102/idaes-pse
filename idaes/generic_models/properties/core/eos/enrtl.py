##############################################################################
# Institute for the Design of Advanced Energy Systems Process Systems
# Engineering Framework (IDAES PSE Framework) Copyright (c) 2018-2020, by the
# software owners: The Regents of the University of California, through
# Lawrence Berkeley National Laboratory,  National Technology & Engineering
# Solutions of Sandia, LLC, Carnegie Mellon University, West Virginia
# University Research Corporation, et al. All rights reserved.
#
# Please see the files COPYRIGHT.txt and LICENSE.txt for full copyright and
# license information, respectively. Both files are also available online
# at the URL "https://github.com/IDAES/idaes-pse".
##############################################################################
"""
Methods for eNRTL activity coefficient method.

Only applicable to liquid/electrolyte phases

Reference:

Song, Y. and Chen, C.-C., Symmetric Electrolyte Nonrandom Two-Liquid Activity
Coefficient Model, Ind. Eng. Chem. Res., 2009, Vol. 48, pgs. 7788–7797
"""
from pyomo.environ import Expression, exp, log, Set, units as pyunits

from .eos_base import EoSBase
from .enrtl_reference_states import Symmetric
from .enrtl_parameters import ConstantAlpha, ConstantTau
from idaes.generic_models.properties.core.generic.utility import (
    get_method, get_component_object as cobj)
from idaes.core.util.constants import Constants
from idaes.core.util.exceptions import BurntToast
import idaes.logger as idaeslog


# Set up logger
_log = idaeslog.getLogger(__name__)


DefaultAlphaRule = ConstantAlpha
DefaultTauRule = ConstantTau
# TODO: Whilst the basic framework for supporting different reference states is
# in place, it is likely that the unsymmetric reference state will need
# x, X and I0 calcuated for each species individually (the symmetric
# reference state only needs these to be calcuated once). Thi has not been
# implemented in the current version
DefaultRefState = Symmetric

# Closest appraoch parameter - implemented as a global constant for now
# This is not something the user should be changing in most cases
ClosestApproach = 14.9


class ENRTL(EoSBase):
    # Add attribute indicating support for electrolyte systems
    electrolyte_support = True

    def build_parameters(b):
        # Build additional indexing sets
        pblock = b.parent_block()
        ion_pair = []
        for i in pblock.cation_set:
            for j in pblock.anion_set:
                ion_pair.append(i+", "+j)
        b.ion_pair_set = Set(initialize=ion_pair)

        comps = pblock.solvent_set | pblock.solute_set | b.ion_pair_set
        comp_pairs = []
        comp_pairs_sym = []
        for i in comps:
            for j in comps:
                if i in pblock.solvent_set | pblock.solute_set or i != j:
                    comp_pairs.append((i, j))
                    if (j, i) not in comp_pairs_sym:
                        comp_pairs_sym.append((i, j))
        b.component_pair_set = Set(initialize=comp_pairs)
        b.component_pair_set_symmetric = Set(initialize=comp_pairs_sym)

        # Check options for alpha rule
        if (b.config.equation_of_state_options is not None and
                "alpha_rule" in b.config.equation_of_state_options):
            b.config.equation_of_state_options[
                "alpha_rule"].build_parameters(b)
        else:
            DefaultAlphaRule.build_parameters(b)

        # Check options for tau rule
        if (b.config.equation_of_state_options is not None and
                "tau_rule" in b.config.equation_of_state_options):
            b.config.equation_of_state_options[
                "tau_rule"].build_parameters(b)
        else:
            DefaultTauRule.build_parameters(b)

    def common(b, pobj):
        pname = pobj.local_name

        molecular_set = b.params.solvent_set | b.params.solute_set

        # Check options for alpha rule
        if (pobj.config.equation_of_state_options is not None and
                "alpha_rule" in pobj.config.equation_of_state_options):
            alpha_rule = pobj.config.equation_of_state_options[
                "alpha_rule"].return_expression
        else:
            alpha_rule = DefaultAlphaRule.return_expression

        # Check options for tau rule
        if (pobj.config.equation_of_state_options is not None and
                "tau_rule" in pobj.config.equation_of_state_options):
            tau_rule = pobj.config.equation_of_state_options[
                "tau_rule"].return_expression
        else:
            tau_rule = DefaultTauRule.return_expression

        # Check options for reference state
        if (pobj.config.equation_of_state_options is not None and
                "reference_state" in pobj.config.equation_of_state_options):
            ref_state = pobj.config.equation_of_state_options[
                "reference_state"].return_expression
        else:
            ref_state = DefaultRefState

        # ---------------------------------------------------------------------
        # Calculate composition terms at both actual and reference state
        # Calculate reference state mole fractions
        ref_state.ref_state(b, pname)

        # Ionic Strength
        def rule_I(b):  # Eqn 62
            return (0.5*sum(b.mole_frac_phase_comp_true[pname, c] *
                            b.params.get_component(c).config.charge**2
                            for c in b.params.ion_set))
        b.add_component(pname+"_ionic_strength",
                        Expression(rule=rule_I,
                                   doc="Ionic strength"))

        def rule_I_ref(b):  # Eqn 62 evaluated at reference state
            x = getattr(b, pname+"_x_ref")
            return (0.5*sum(x[c] *
                            b.params.get_component(c).config.charge**2
                            for c in b.params.ion_set))
        b.add_component(pname+"_ionic_strength_ref",
                        Expression(rule=rule_I_ref,
                                   doc="Ionic strength at reference state"))

        # Calculate mixing factors
        def rule_X(b, j):  # Eqn 21
            if (pname, j) not in b.params.true_phase_component_set:
                return Expression.Skip
            elif j in b.params.cation_set or j in b.params.anion_set:
                return (b.mole_frac_phase_comp_true[pname, j] *
                        cobj(b, j).config.charge)
            else:
                return b.mole_frac_phase_comp_true[pname, j]

        b.add_component(pname+"_X",
                        Expression(b.params.true_species_set,
                                   rule=rule_X,
                                   doc="Charge x mole fraction term"))

        def rule_X_ref(b, j):  # Eqn 21 evaluated at reference state
            x = getattr(b, pname+"_x_ref")
            if (pname, j) not in b.params.true_phase_component_set:
                return Expression.Skip
            elif j in b.params.cation_set or j in b.params.anion_set:
                return (x[j]*cobj(b, j).config.charge)
            else:
                return 0

        b.add_component(
            pname+"_X_ref",
            Expression(b.params.true_species_set,
                       rule=rule_X_ref,
                       doc="Charge x mole fraction term at reference state"))

        def rule_Y(b, j):
            if cobj(b, j).config.charge < 0:
                # Anion
                dom = b.params.anion_set
            else:
                dom = b.params.cation_set

            X = getattr(b, pname+"_X")
            return X[j]/sum(X[i] for i in dom)  # Eqns 36 and 37
        # Y is a charge ratio, and thus independent of x for symmetric state
        # TODO: This may need to change for the unsymmetric state
        b.add_component(pname+"_Y",
                        Expression(b.params.ion_set,
                                   rule=rule_Y,
                                   doc="Charge composition"))

        # ---------------------------------------------------------------------
        # Long-range terms
        # Average molar volume of solvent
        def rule_vol_mol_solvent(b):  # Eqn 77
            return (sum(b.mole_frac_phase_comp_true[pname, s] /
                        get_method(b, "dens_mol_liq_comp", s)(
                            b, cobj(b, s), b.temperature)
                        for s in molecular_set) /
                    sum(b.mole_frac_phase_comp_true[pname, s]
                        for s in molecular_set))
        b.add_component(pname+"_vol_mol_solvent",
                        Expression(rule=rule_vol_mol_solvent,
                                   doc="Mean molar volume of solvent"))

        # Mean relative permitivity of solvent
        def rule_eps_solvent(b):  # Eqn 78
            return (sum(b.mole_frac_phase_comp_true[pname, s] *
                        get_method(b, "relative_permittivity_liq_comp", s)(
                            b, cobj(b, s), b.temperature) *
                        b.params.get_component(s).mw
                        for s in molecular_set) /
                    sum(b.mole_frac_phase_comp_true[pname, s] *
                        b.params.get_component(s).mw
                        for s in molecular_set))
        b.add_component(pname+"_relative_permittivity_solvent",
                        Expression(
                            rule=rule_eps_solvent,
                            doc="Mean relative permittivity  of solvent"))

        # Debye-Huckel parameter
        def rule_A_DH(b):  # Eqn 61
            # Note: Where the paper refers to the dielectric constant, it
            # actually means the electric permittivity of the solver
            # eps = eps_r*eps_0 (units F/m)
            v = pyunits.convert(getattr(b, pname+"_vol_mol_solvent"),
                                pyunits.m**3/pyunits.mol)
            eps = getattr(b, pname+"_relative_permittivity_solvent")
            eps0 = Constants.vacuum_electric_permittivity
            return ((1/3)*(2*Constants.pi*Constants.avogadro_number/v)**0.5 *
                    (Constants.elemental_charge**2/(
                        eps*eps0*Constants.boltzmann_constant *
                        b.temperature))**(3/2)
                    )
        b.add_component(pname+"_A_DH",
                        Expression(
                            rule=rule_A_DH,
                            doc="Debye-Huckel parameter"))

        # Long-range (PDH) contribution to activity coefficient
        def rule_log_gamma_pdh(b, j):
            A = getattr(b, pname+"_A_DH")
            I = getattr(b, pname+"_ionic_strength")
            I0 = getattr(b, pname+"_ionic_strength_ref")
            rho = ClosestApproach
            if j in molecular_set:
                # Eqn 69
                # Note typo in original paper. Correct power for I is (3/2)
                return (2*A*I**(3/2)/(1+rho*I**(1/2)))
            elif j in b.params.ion_set:
                # Eqn 70
                z = cobj(b, j).config.charge
                return (A*((2*z**2/rho) *
                           log((1+rho*I**0.5)/(1+rho*I0**0.5)) +
                           (z**2*I**0.5 - 2*I**(3/2)) / (1+rho*I**0.5) -
                           (2*I*I0**-0.5) / (1+rho*I0**0.5) *
                           ref_state.ndIdn(b, pname, j)))
            else:
                raise BurntToast(
                    "{} eNRTL model encountered unexpected component."
                    .format(b.name))
        b.add_component(
            pname+"_log_gamma_pdh",
            Expression(b.params.true_species_set,
                       rule=rule_log_gamma_pdh,
                       doc="Long-range contribution to activity coefficient"))

        # ---------------------------------------------------------------------
        # Local Contribution Terms
        # For the symmetric state, all of these are independent of composition
        # TODO: For the unsymmetric state, it may be necessary to recalculate
        # Calculate alphas for all true species pairings
        def rule_alpha_expr(b, i, j):
            Y = getattr(b, pname+"_Y")
            if ((pname, i) not in b.params.true_phase_component_set or
                    (pname, j) not in b.params.true_phase_component_set):
                return Expression.Skip
            elif ((i in molecular_set) and
                    (j in molecular_set)):
                # alpha equal user provided parameters
                return alpha_rule(b, pobj, i, j, b.temperature)
            elif (i in b.params.cation_set and j in molecular_set):
                # Eqn 32
                return sum(
                    Y[k] *
                    alpha_rule(
                        b, pobj, (i+", "+k), j, b.temperature)
                    for k in b.params.anion_set)
            elif (j in b.params.cation_set and i in molecular_set):
                # Eqn 32
                return sum(
                    Y[k] *
                    alpha_rule(
                        b, pobj, (j+", "+k), i, b.temperature)
                    for k in b.params.anion_set)
            elif (i in b.params.anion_set and j in molecular_set):
                # Eqn 33
                return sum(
                    Y[k] *
                    alpha_rule(
                        b, pobj, (k+", "+i), j, b.temperature)
                    for k in b.params.cation_set)
            elif (j in b.params.anion_set and i in molecular_set):
                # Eqn 33
                return sum(
                    Y[k] *
                    alpha_rule(
                        b, pobj, (k+", "+j), i, b.temperature)
                    for k in b.params.cation_set)
            elif (i in b.params.cation_set and j in b.params.anion_set):
                # Eqn 34
                return sum(Y[k]*alpha_rule(
                               b, pobj, (i+", "+j), (k+", "+j), b.temperature)
                           for k in b.params.cation_set
                           if i != k)
            elif (i in b.params.anion_set and j in b.params.cation_set):
                # Eqn 35
                return sum(Y[k]*alpha_rule(
                               b, pobj, (j+", "+i), (j+", "+k), b.temperature)
                           for k in b.params.anion_set
                           if i != k)
            elif ((i in b.params.cation_set and j in b.params.cation_set) or
                  (i in b.params.anion_set and j in b.params.anion_set)):
                # No like-ion interactions
                return Expression.Skip
            else:
                raise BurntToast(
                    "{} eNRTL model encountered unexpected component pair {}."
                    .format(b.name, (i, j)))

        b.add_component(pname+"_alpha",
                        Expression(b.params.true_species_set,
                                   b.params.true_species_set,
                                   rule=rule_alpha_expr,
                                   doc="Non-randomness parameters"))

        # Calculate G terms
        def rule_G_expr(b, i, j):
            Y = getattr(b, pname+"_Y")

            def _G_appr(b, pobj, i, j, T):  # Eqn 23
                return exp(-alpha_rule(b, pobj, i, j, T) *
                           tau_rule(b, pobj, i, j, T))

            if ((pname, i) not in b.params.true_phase_component_set or
                    (pname, j) not in b.params.true_phase_component_set):
                return Expression.Skip
            elif ((i in molecular_set) and
                    (j in molecular_set)):
                # G comes directly from parameters
                return _G_appr(b, pobj, i, j, b.temperature)
            elif (i in b.params.cation_set and j in molecular_set):
                # Eqn 38
                return sum(
                    Y[k] * _G_appr(b, pobj, (i+", "+k), j,  b.temperature)
                    for k in b.params.anion_set)
            elif (j in b.params.cation_set and i in molecular_set):
                # Eqn 40
                return sum(
                    Y[k] * _G_appr(b, pobj, (j+", "+k), i, b.temperature)
                    for k in b.params.anion_set)
            elif (i in b.params.anion_set and j in molecular_set):
                # Eqn 39
                return sum(
                    Y[k] * _G_appr(b, pobj, (k+", "+i), j, b.temperature)
                    for k in b.params.cation_set)
            elif (j in b.params.anion_set and i in molecular_set):
                # Eqn 41
                return sum(
                    Y[k] * _G_appr(b, pobj, (k+", "+j), i, b.temperature)
                    for k in b.params.cation_set)
            elif (i in b.params.cation_set and j in b.params.anion_set):
                # Eqn 42
                return sum(Y[k] * _G_appr(
                    b, pobj, (i+", "+j), (k+", "+j), b.temperature)
                    for k in b.params.cation_set
                    if i != k)
            elif (i in b.params.anion_set and j in b.params.cation_set):
                # Eqn 43
                return sum(Y[k] * _G_appr(
                    b, pobj, (j+", "+i), (j+", "+k), b.temperature)
                    for k in b.params.anion_set
                    if i != k)
            elif ((i in b.params.cation_set and j in b.params.cation_set) or
                  (i in b.params.anion_set and j in b.params.anion_set)):
                # No like-ion interactions
                return Expression.Skip
            else:
                raise BurntToast(
                    "{} eNRTL model encountered unexpected component pair {}."
                    .format(b.name, (i, j)))
        b.add_component(pname+"_G",
                        Expression(b.params.true_species_set,
                                   b.params.true_species_set,
                                   rule=rule_G_expr,
                                   doc="Local interaction G term"))

        # Calculate tau terms
        def rule_tau_expr(b, i, j):
            if ((pname, i) not in b.params.true_phase_component_set or
                    (pname, j) not in b.params.true_phase_component_set):
                return Expression.Skip
            elif ((i in molecular_set) and
                    (j in molecular_set)):
                # tau equal to parameter
                return tau_rule(b, pobj, i, j, b.temperature)
            elif ((i in b.params.cation_set and j in b.params.cation_set) or
                  (i in b.params.anion_set and j in b.params.anion_set)):
                # No like-ion interactions
                return Expression.Skip
            else:
                alpha = getattr(b, pname+"_alpha")
                G = getattr(b, pname+"_G")
<<<<<<< HEAD
                # Eqn 44
                return log(G[i, j])/alpha[i, j]
=======
                return -log(G[i, j])/alpha[i, j]
>>>>>>> ea88bca5
        b.add_component(pname+"_tau",
                        Expression(b.params.true_species_set,
                                   b.params.true_species_set,
                                   rule=rule_tau_expr,
                                   doc="Binary interaction energy parameters"))

        # Local contribution to activity coefficient
        def rule_log_gamma_lc_I(b, s):
            X = getattr(b, pname+"_X")
            G = getattr(b, pname+"_G")
            tau = getattr(b, pname+"_tau")

            return log_gamma_lc(b, pname, s, X, G, tau)

        b.add_component(pname+"_log_gamma_lc_I",
                        Expression(
                            b.params.true_species_set,
                            rule=rule_log_gamma_lc_I,
                            doc="Local contribution at actual state"))

        def rule_log_gamma_lc_I0(b, s):
            X = getattr(b, pname+"_X_ref")
            G = getattr(b, pname+"_G")
            tau = getattr(b, pname+"_tau")

            return log_gamma_lc(b, pname, s, X, G, tau)

        b.add_component(pname+"_log_gamma_lc_I0",
                        Expression(
                            b.params.ion_set,
                            rule=rule_log_gamma_lc_I0,
                            doc="Local contribution at reference state"))

        def rule_log_gamma_lc(b, s):
            log_gamma_lc_I = getattr(b, pname+"_log_gamma_lc_I")
            if s in molecular_set:
                return log_gamma_lc_I[s]
            else:
                log_gamma_lc_I0 = getattr(b, pname+"_log_gamma_lc_I0")
                return log_gamma_lc_I[s] - log_gamma_lc_I0[s]

        b.add_component(
            pname+"_log_gamma_lc",
            Expression(
                b.params.true_species_set,
                rule=rule_log_gamma_lc,
                doc="Local contribution contribution to activity coefficient"))

    @staticmethod
    def calculate_scaling_factors(b, pobj):
        pass

    @staticmethod
    def dens_mol_phase(b, p):
        return 55e3

    @staticmethod
    def enth_mol_phase(b, p):
        return 1e2*b.temperature

    @staticmethod
    def enth_mol_phase_comp(b, p, j):
        return 1e2*b.temperature


def log_gamma_lc(b, pname, s, X, G, tau):
    # General function for calculating local contributions
    # The same method can be used for both actual state and reference state
    # by providing different X, G and tau expressions.

    # Indicies in expressions use same names as source paper
    # mp = m'
    molecular_set = b.params.solvent_set | b.params.solute_set
    aqu_species = b.params.true_species_set - b.params._non_aqueous_set

    if (pname, s) not in b.params.true_phase_component_set:
        # Non-aqueous component
        return Expression.Skip
    if s in b.params.cation_set:
        c = s
        Z = b.params.get_component(c).config.charge
        # Eqn 26
        return Z*(
            sum((X[m]*G[c, m] /
                 sum(X[i]*G[i, m] for i in aqu_species)) *
                (tau[c, m] -
                 (sum(X[i]*G[i, m]*tau[i, m] for i in aqu_species) /
                  sum(X[i]*G[i, m] for i in aqu_species)))
                # Needed to eliminate term for the symmetric reference state
                if X[m] != 0 else 0
                for m in molecular_set) +
            sum(X[i]*G[i, c]*tau[i, c]
                for i in (aqu_species-b.params.cation_set)) /
            sum(X[i]*G[i, c]
                for i in (aqu_species-b.params.cation_set)) +
            sum((X[a]*G[c, a] /
                 sum(X[i]*G[i, a]
                     for i in (aqu_species-b.params.anion_set))) *
                (tau[c, a] -
                 sum(X[i]*G[i, a]*tau[i, a]
                     for i in (aqu_species-b.params.anion_set)) /
                 sum(X[i]*G[i, a]
                     for i in (aqu_species-b.params.anion_set)))
                for a in b.params.anion_set))
    elif s in b.params.anion_set:
        a = s
        Z = b.params.get_component(a).config.charge
        # Eqn 27
        return Z*(
            sum((X[m]*G[a, m] /
                 sum(X[i]*G[i, m] for i in aqu_species)) *
                (tau[a, m] -
                 (sum(X[i]*G[i, m]*tau[i, m] for i in aqu_species) /
                  sum(X[i]*G[i, m] for i in aqu_species)))
                # Needed to eliminate term for the symmetric reference state
                if X[m] != 0 else 0
                for m in molecular_set) +
            sum(X[i]*G[i, a]*tau[i, a]
                for i in (aqu_species-b.params.anion_set)) /
            sum(X[i]*G[i, a]
                for i in (aqu_species-b.params.anion_set)) +
            sum((X[c]*G[a, c] /
                 sum(X[i]*G[i, c]
                     for i in (aqu_species-b.params.cation_set))) *
                (tau[a, c] -
                 sum(X[i]*G[i, c]*tau[i, c]
                     for i in (aqu_species-b.params.cation_set)) /
                 sum(X[i]*G[i, c]
                     for i in (aqu_species-b.params.cation_set)))
                for c in b.params.cation_set))
    else:
        m = s
        # Eqn 25
        return (sum(X[m]*G[i, m]*tau[i, m] for i in aqu_species) /
                sum(X[m]*G[i, m] for i in aqu_species) +
                sum((X[mp]*G[m, mp] /
                     sum(X[i]*G[i, mp] for i in aqu_species)) *
                    (tau[m, mp] -
                     (sum(X[i]*G[i, mp]*tau[i, mp]
                          for i in aqu_species) /
                      sum(X[i]*G[i, mp] for i in aqu_species)))
                    for mp in molecular_set) +
                sum((X[c]*G[m, c] /
                     sum(X[i]*G[i, c]
                         for i in (aqu_species-b.params.cation_set))) *
                    (tau[m, c] -
                     (sum(X[i]*G[i, c]*tau[i, c]
                          for i in (aqu_species-b.params.cation_set)) /
                      sum(X[i]*G[i, c]
                          for i in (aqu_species-b.params.cation_set))))
                    for c in b.params.cation_set) +
                sum((X[a]*G[m, a] /
                     sum(X[i]*G[i, a]
                         for i in (aqu_species-b.params.anion_set))) *
                    (tau[m, a] -
                     (sum(X[i]*G[i, a]*tau[i, a]
                          for i in (aqu_species-b.params.anion_set)) /
                      sum(X[i]*G[i, a]
                          for i in (aqu_species-b.params.anion_set))))
                    for a in b.params.anion_set)
                )<|MERGE_RESOLUTION|>--- conflicted
+++ resolved
@@ -411,12 +411,9 @@
             else:
                 alpha = getattr(b, pname+"_alpha")
                 G = getattr(b, pname+"_G")
-<<<<<<< HEAD
                 # Eqn 44
-                return log(G[i, j])/alpha[i, j]
-=======
                 return -log(G[i, j])/alpha[i, j]
->>>>>>> ea88bca5
+
         b.add_component(pname+"_tau",
                         Expression(b.params.true_species_set,
                                    b.params.true_species_set,

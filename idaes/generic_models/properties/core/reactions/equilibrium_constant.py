--- conflicted
+++ resolved
@@ -134,29 +134,6 @@
             for p, j in pc_set:
                 order += rblock.reaction_order[p, j].value
 
-<<<<<<< HEAD
-            if (c_form == ConcentrationForm.molarity or
-                    c_form == ConcentrationForm.activity):
-                c_units = units["density_mole"]
-            elif c_form == ConcentrationForm.molality:
-                c_units = units["amount"]*units["mass"]**-1
-            elif c_form == ConcentrationForm.partialPressure:
-                c_units = units["pressure"]
-            else:
-                raise BurntToast(
-                    "{} get_concentration_term received unrecognised "
-                    "ConcentrationForm ({}). This should not happen - please "
-                    "contact the IDAES developers with this bug."
-                    .format(rblock.name, c_form))
-
-            e_units = c_units**order
-
-        # Check that heat of reaction is constant
-        if config.heat_of_reaction is not constant_dh_rxn:
-            raise ConfigurationError(
-                "{} calculating equilibrium constants from Gibbs energy "
-                "assumes constant heat of reaction.".format(rblock.name))
-=======
             rblock._keq_units = (pyunits.convert(1*pyunits.mol/pyunits.L,
                                                  units["density_mole"]))**order
         else:
@@ -164,9 +141,12 @@
                 "{} calculation of equilibrium constant based on Gibbs energy "
                 "is only supported for molarity or activity forms. "
                 "Currently selected form: {}".format(rblock.name, c_form))
->>>>>>> d4d0b3c2
 
-        rblock._keq_units = e_units
+        # Check that heat of reaction is constant
+        if config.heat_of_reaction is not constant_dh_rxn:
+            raise ConfigurationError(
+                "{} calculating equilibrium constants from Gibbs energy "
+                "assumes constant heat of reaction.".format(rblock.name))
 
         rblock.ds_rxn_ref = Var(
                 doc="Specific molar entropy of reaction at reference state",

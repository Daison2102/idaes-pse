##############################################################################
# Institute for the Design of Advanced Energy Systems Process Systems
# Engineering Framework (IDAES PSE Framework) Copyright (c) 2018-2019, by the
# software owners: The Regents of the University of California, through
# Lawrence Berkeley National Laboratory,  National Technology & Engineering
# Solutions of Sandia, LLC, Carnegie Mellon University, West Virginia
# University Research Corporation, et al. All rights reserved.
#
# Please see the files COPYRIGHT.txt and LICENSE.txt for full copyright and
# license information, respectively. Both files are also available online
# at the URL "https://github.com/IDAES/idaes-pse".
##############################################################################

"""
This module contains utility functions for use in testing IDAES models.
"""

__author__ = "Andrew Lee"


from pyomo.environ import Constraint, Set, SolverFactory, Var
from pyomo.common.config import ConfigBlock

from idaes.core import (declare_process_block_class,
                        PhysicalParameterBlock,
                        StateBlock,
                        StateBlockData,
                        ReactionParameterBlock,
                        ReactionBlockBase,
                        ReactionBlockDataBase,
                        MaterialFlowBasis,
                        MaterialBalanceType,
                        EnergyBalanceType,
<<<<<<< HEAD
                        Component,
                        Phase)
=======
                        Phase,
                        Component)
>>>>>>> 3d09efe2
from idaes.core.util.model_statistics import (degrees_of_freedom,
                                              fixed_variables_set,
                                              activated_constraints_set)


def get_default_solver():
    """
    Tries to set-up the default solver for testing, and returns None if not
    available
    """
    if SolverFactory('ipopt').available(exception_flag=False):
        solver = SolverFactory('ipopt')
        solver.options = {'tol': 1e-6,
                          'linear_solver': 'ma27'}
    else:
        solver = None

    return solver


def initialization_tester(m, dof=0, **init_kwargs):
    """
    A method to test initialization methods on IDAES models. This method is
    designed to be used as part of the tests for most models.

    This method checks that the initialization methods runs as expceted
    and that the state of the model (active/deactive and fixed/unfixed)
    remains the same.

    This method also add some dummy constraitns to the model and deactivates
    them to make sure that the initialization does not affect their status.

    Args:
        m: a Concrete mdoel which contains a flowsheet and a model named unit
            (i.e. m.fs.unit) which will be initialized
        dof: expected degrees of freedom during initialization, default=0
        init_kwargs: model specific arguments to pass to initialize method
                     (e.g. initial guesses for states)

    Returns:
        None

    Raises:
        AssertionErrors is an issue is found
    """
    # Add some extra constraints and deactivate them to make sure
    # they remain deactivated
    # Test both indexed and unindexed constraints
    m.fs.unit.__dummy_var = Var()
    m.fs.unit.__dummy_equality = Constraint(expr=m.fs.unit.__dummy_var == 5)
    m.fs.unit.__dummy_inequality = Constraint(expr=m.fs.unit.__dummy_var <= 10)

    def deq_idx(b, i):
        return m.fs.unit.__dummy_var == 5
    m.fs.unit.__dummy_equality_idx = Constraint([1], rule=deq_idx)

    def dieq_idx(b, i):
        return m.fs.unit.__dummy_var <= 10
    m.fs.unit.__dummy_inequality_idx = Constraint([1], rule=dieq_idx)

    m.fs.unit.__dummy_equality.deactivate()
    m.fs.unit.__dummy_inequality.deactivate()
    m.fs.unit.__dummy_equality_idx[1].deactivate()
    m.fs.unit.__dummy_inequality_idx[1].deactivate()

    orig_fixed_vars = fixed_variables_set(m)
    orig_act_consts = activated_constraints_set(m)

    m.fs.unit.initialize(**init_kwargs)

    print(degrees_of_freedom(m))
    assert degrees_of_freedom(m) == dof

    fin_fixed_vars = fixed_variables_set(m)
    fin_act_consts = activated_constraints_set(m)

    assert len(fin_act_consts) == len(orig_act_consts)
    assert len(fin_fixed_vars) == len(orig_fixed_vars)

    for c in fin_act_consts:
        assert c in orig_act_consts
    for v in fin_fixed_vars:
        assert v in orig_fixed_vars

    # Check dummy constraints and clean up
    assert not m.fs.unit.__dummy_equality.active
    assert not m.fs.unit.__dummy_inequality.active
    assert not m.fs.unit.__dummy_equality_idx[1].active
    assert not m.fs.unit.__dummy_inequality_idx[1].active

    m.fs.unit.del_component(m.fs.unit.__dummy_inequality)
    m.fs.unit.del_component(m.fs.unit.__dummy_equality)
    m.fs.unit.del_component(m.fs.unit.__dummy_inequality_idx)
    m.fs.unit.del_component(m.fs.unit.__dummy_equality_idx)
    m.fs.unit.del_component(m.fs.unit.__dummy_var)

# -----------------------------------------------------------------------------
# Define some generic PhysicalBlock and ReactionBlock classes for testing
@declare_process_block_class("PhysicalParameterTestBlock")
class _PhysicalParameterBlock(PhysicalParameterBlock):
    def build(self):
        super(_PhysicalParameterBlock, self).build()

<<<<<<< HEAD
=======
        # self.phase_list = Set(initialize=["p1", "p2"])
>>>>>>> 3d09efe2
        self.p1 = Phase()
        self.p2 = Phase()

        self.c1 = Component()
        self.c2 = Component()

<<<<<<< HEAD
=======
        # self.component_list = Set(initialize=["c1", "c2"])
>>>>>>> 3d09efe2
        self.phase_equilibrium_idx = Set(initialize=["e1", "e2"])
        self.element_list = Set(initialize=["H", "He", "Li"])
        self.element_comp = {"c1": {"H": 1, "He": 2, "Li": 3},
                             "c2": {"H": 4, "He": 5, "Li": 6}}

        self.phase_equilibrium_list = \
            {"e1": ["c1", ("p1", "p2")],
             "e2": ["c2", ("p1", "p2")]}

        # Attribute to switch flow basis for testing
        self.basis_switch = 1
        self.default_balance_switch = 1

        self._state_block_class = TestStateBlock

    @classmethod
    def define_metadata(cls, obj):
        obj.add_default_units({'time': 's',
                               'length': 'm',
                               'mass': 'g',
                               'amount': 'mol',
                               'temperature': 'K',
                               'energy': 'J',
                               'holdup': 'mol'})


class SBlockBase(StateBlock):
    def initialize(blk, outlvl=0, optarg=None, solver=None,
                   hold_state=False, **state_args):
        for k in blk.keys():
            blk[k].init_test = True
            blk[k].hold_state = hold_state

    def release_state(blk, flags=None, outlvl=0):
        for k in blk.keys():
            blk[k].hold_state = not blk[k].hold_state


@declare_process_block_class("TestStateBlock", block_class=SBlockBase)
class StateTestBlockData(StateBlockData):
    CONFIG = ConfigBlock(implicit=True)

    def build(self):
        super(StateTestBlockData, self).build()

        self.flow_vol = Var(initialize=20)
        self.flow_mol_phase_comp = Var(self.params.phase_list,
                                       self.params.component_list,
                                       initialize=2)
        self.test_var = Var(initialize=1)
        self.pressure = Var(initialize=1e5)
        self.temperature = Var(initialize=300)

        self.enth_mol = Var(initialize=10000)

        self.gibbs_mol_phase_comp = Var(self.params.phase_list,
                                        self.params.component_list,
                                        initialize=50)
        self.entr_mol = Var(initialize=1000)

        self.mole_frac_phase_comp = Var(self.params.phase_list,
                                        self.params.component_list,
                                        initialize=0.5)

    def get_material_flow_terms(b, p, j):
        return b.test_var

    def get_material_density_terms(b, p, j):
        return b.test_var

    def get_enthalpy_flow_terms(b, p):
        return b.test_var

    def get_energy_density_terms(b, p):
        return b.test_var

    def model_check(self):
        self.check = True

    def get_material_flow_basis(b):
        if b.config.parameters.basis_switch == 1:
            return MaterialFlowBasis.molar
        elif b.config.parameters.basis_switch == 2:
            return MaterialFlowBasis.mass
        else:
            return MaterialFlowBasis.other

    def default_material_balance_type(self):
        if self.params.default_balance_switch == 1:
            return MaterialBalanceType.componentPhase
        else:
            raise NotImplementedError

    def default_energy_balance_type(self):
        if self.params.default_balance_switch == 1:
            return EnergyBalanceType.enthalpyTotal
        else:
            raise NotImplementedError

    def define_state_vars(self):
        return {"component_flow_phase": self.flow_mol_phase_comp,
                "temperature": self.temperature,
                "pressure": self.pressure}


@declare_process_block_class("ReactionParameterTestBlock")
class _ReactionParameterBlock(ReactionParameterBlock):
    def build(self):
        super(_ReactionParameterBlock, self).build()

        self.rate_reaction_idx = Set(initialize=["r1", "r2"])
        self.equilibrium_reaction_idx = Set(initialize=["e1", "e2"])

        self.rate_reaction_stoichiometry = {("r1", "p1", "c1"): 1,
                                            ("r1", "p1", "c2"): 1,
                                            ("r1", "p2", "c1"): 1,
                                            ("r1", "p2", "c2"): 1,
                                            ("r2", "p1", "c1"): 1,
                                            ("r2", "p1", "c2"): 1,
                                            ("r2", "p2", "c1"): 1,
                                            ("r2", "p2", "c2"): 1}
        self.equilibrium_reaction_stoichiometry = {
                                            ("e1", "p1", "c1"): 1,
                                            ("e1", "p1", "c2"): 1,
                                            ("e1", "p2", "c1"): 1,
                                            ("e1", "p2", "c2"): 1,
                                            ("e2", "p1", "c1"): 1,
                                            ("e2", "p1", "c2"): 1,
                                            ("e2", "p2", "c1"): 1,
                                            ("e2", "p2", "c2"): 1}

        self._reaction_block_class = ReactionBlock

        # Attribute to switch flow basis for testing
        self.basis_switch = 1

    @classmethod
    def define_metadata(cls, obj):
        obj.add_default_units({'time': 's',
                               'length': 'm',
                               'mass': 'g',
                               'amount': 'mol',
                               'temperature': 'K',
                               'energy': 'J',
                               'holdup': 'mol'})

    @classmethod
    def get_required_properties(self):
        return {}


class RBlockBase(ReactionBlockBase):
    def initialize(blk, outlvl=0, optarg=None,
                   solver=None, state_vars_fixed=False):
        for k in blk.keys():
            blk[k].init_test = True


@declare_process_block_class("ReactionBlock", block_class=RBlockBase)
class ReactionBlockData(ReactionBlockDataBase):
    CONFIG = ConfigBlock(implicit=True)

    def build(self):
        super(ReactionBlockData, self).build()

        self.reaction_rate = Var(["r1", "r2"])

        self.dh_rxn = {"r1": 10,
                       "r2": 20,
                       "e1": 30,
                       "e2": 40}

    def model_check(self):
        self.check = True

    def get_reaction_rate_basis(b):
        if b.config.parameters.basis_switch == 1:
            return MaterialFlowBasis.molar
        elif b.config.parameters.basis_switch == 2:
            return MaterialFlowBasis.mass
        else:
            return MaterialFlowBasis.other<|MERGE_RESOLUTION|>--- conflicted
+++ resolved
@@ -31,13 +31,9 @@
                         MaterialFlowBasis,
                         MaterialBalanceType,
                         EnergyBalanceType,
-<<<<<<< HEAD
                         Component,
                         Phase)
-=======
-                        Phase,
-                        Component)
->>>>>>> 3d09efe2
+
 from idaes.core.util.model_statistics import (degrees_of_freedom,
                                               fixed_variables_set,
                                               activated_constraints_set)
@@ -141,20 +137,12 @@
     def build(self):
         super(_PhysicalParameterBlock, self).build()
 
-<<<<<<< HEAD
-=======
-        # self.phase_list = Set(initialize=["p1", "p2"])
->>>>>>> 3d09efe2
         self.p1 = Phase()
         self.p2 = Phase()
 
         self.c1 = Component()
         self.c2 = Component()
 
-<<<<<<< HEAD
-=======
-        # self.component_list = Set(initialize=["c1", "c2"])
->>>>>>> 3d09efe2
         self.phase_equilibrium_idx = Set(initialize=["e1", "e2"])
         self.element_list = Set(initialize=["H", "He", "Li"])
         self.element_comp = {"c1": {"H": 1, "He": 2, "Li": 3},
